{
  "name": "chrome-response-recorder",
  "description": "",
  "version": "0.0.0",
  "author": "Tomachi <tomachi@tomacheese.com>",
  "bugs": {
    "url": "https://github.com/book000/chrome-response-recorder/issues"
  },
  "dependencies": {
<<<<<<< HEAD
    "puppeteer-core": "24.9.0",
    "tsx": "4.19.4",
    "otplib": "12.0.1"
=======
    "puppeteer-core": "24.10.0",
    "tsx": "4.19.4"
>>>>>>> 52974b34
  },
  "devDependencies": {
    "@book000/eslint-config": "1.8.77",
    "@types/node": "22.15.29",
    "eslint": "9.28.0",
    "eslint-config-standard": "17.1.0",
    "eslint-plugin-import": "2.31.0",
    "eslint-plugin-n": "17.18.0",
    "eslint-plugin-promise": "7.2.1",
    "otplib": "12.0.1",
    "prettier": "3.5.3",
    "run-z": "2.1.0",
    "typescript": "5.8.3"
  },
  "homepage": "https://github.com/book000/chrome-response-recorder",
  "license": "MIT",
  "main": "dist/main.js",
  "packageManager": "pnpm@10.11.0+sha512.6540583f41cc5f628eb3d9773ecee802f4f9ef9923cc45b69890fb47991d4b092964694ec3a4f738a420c918a333062c8b925d312f42e4f0c263eb603551f977",
  "private": true,
  "repository": {
    "url": "git@github.com:book000/chrome-response-recorder.git",
    "type": "git"
  },
  "scripts": {
    "dev": "tsx watch ./src/main.ts",
    "fix": "run-z fix:prettier fix:eslint",
    "fix:eslint": "eslint . -c eslint.config.mjs --fix",
    "fix:prettier": "prettier --write src",
    "lint": "run-z lint:prettier,lint:eslint,lint:tsc",
    "lint:eslint": "eslint . -c eslint.config.mjs",
    "lint:prettier": "prettier --check src",
    "lint:tsc": "tsc",
    "preinstall": "npx only-allow pnpm",
    "start": "tsx ./src/main.ts"
  }
}<|MERGE_RESOLUTION|>--- conflicted
+++ resolved
@@ -7,14 +7,9 @@
     "url": "https://github.com/book000/chrome-response-recorder/issues"
   },
   "dependencies": {
-<<<<<<< HEAD
     "puppeteer-core": "24.9.0",
     "tsx": "4.19.4",
     "otplib": "12.0.1"
-=======
-    "puppeteer-core": "24.10.0",
-    "tsx": "4.19.4"
->>>>>>> 52974b34
   },
   "devDependencies": {
     "@book000/eslint-config": "1.8.77",
